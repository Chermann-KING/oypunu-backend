--- conflicted
+++ resolved
@@ -1,774 +1,754 @@
-import {
-  Injectable,
-  NotFoundException,
-  BadRequestException,
-  Logger,
-} from '@nestjs/common';
-import { InjectModel } from '@nestjs/mongoose';
-import { Model, Types } from 'mongoose';
-import { Word, WordDocument } from '../../schemas/word.schema';
-import { User } from '../../../users/schemas/user.schema';
-import { AudioService } from '../audio.service';
-import { ActivityService } from '../../../common/services/activity.service';
-import { WordPermissionService } from './word-permission.service';
-import { DatabaseErrorHandler } from '../../../common/utils/database-error-handler.util';
-
-/**
- * Service spécialisé pour la gestion des fichiers audio des mots
- * PHASE 2 - ÉTAPE 2 : Extraction responsabilités audio
- */
-@Injectable()
-export class WordAudioService {
-  private readonly logger = new Logger(WordAudioService.name);
-
-  constructor(
-    @InjectModel(Word.name) private wordModel: Model<WordDocument>,
-    private audioService: AudioService,
-    private activityService: ActivityService,
-    private wordPermissionService: WordPermissionService,
-  ) {}
-
-  /**
-   * Ajoute un fichier audio à un mot existant
-   * Ligne 856-972 dans WordsService original
-   */
-  async addAudioFile(
-    wordId: string,
-    accent: string,
-    fileBuffer: Buffer,
-    user: User,
-  ): Promise<Word> {
-    return DatabaseErrorHandler.handleCreateOperation(
-      async () => {
-        console.log('🎵 === DEBUT addAudioFile ===');
-        console.log('📋 Paramètres:', {
-          wordId: wordId,
-          accent: accent,
-          bufferSize: fileBuffer.length,
-          userId: user._id,
-        });
-
-        if (!Types.ObjectId.isValid(wordId)) {
-          throw new BadRequestException('ID de mot invalide');
-        }
-
-        const word = await this.wordModel.findById(wordId);
-        if (!word) {
-          throw new NotFoundException(`Mot avec l'ID ${wordId} non trouvé`);
-        }
-
-        console.log('📝 Mot trouvé:', {
-          word: word.word,
-          language: word.language,
-          existingAudioFiles: Object.keys(word.audioFiles || {}).length,
-        });
-
-        // Vérifier les permissions
-        const canAddAudio = await this.wordPermissionService.canUserAddAudio(word, user);
-        if (!canAddAudio) {
-          throw new BadRequestException(
-            "Vous n'avez pas la permission d'ajouter un fichier audio à ce mot",
-          );
-        }
-
-        try {
-          console.log('🚀 Appel uploadPhoneticAudio...');
-
-          // Essayer de détecter le type MIME à partir de la signature
-          let detectedMimeType: string | undefined;
-          const signature = fileBuffer.slice(0, 12).toString('hex').toLowerCase();
-
-          // Signatures pour les formats audio courants
-          if (signature.startsWith('fff3') || signature.startsWith('fff2')) {
-            detectedMimeType = 'audio/mpeg';
-          } else if (signature.startsWith('4f676753')) {
-            detectedMimeType = 'audio/ogg';
-          } else if (signature.startsWith('52494646')) {
-            detectedMimeType = 'audio/wav';
-          } else if (signature.startsWith('664c6143')) {
-            detectedMimeType = 'audio/flac';
-          }
-
-          console.log('🔍 Type MIME détecté:', detectedMimeType);
-
-          const audioResult = await this.audioService.uploadPhoneticAudio(
-            word.word,
-            word.language || 'unknown',
-            fileBuffer,
-            accent,
-            detectedMimeType,
-          );
-
-          console.log('✅ Upload réussi:', audioResult);
-
-          // Mettre à jour le mot avec le nouveau fichier audio
-          const audioFiles = new Map(word.audioFiles || new Map());
-          audioFiles.set(accent, {
-            url: audioResult.url,
-            cloudinaryId: audioResult.cloudinaryId,
-            language: word.language || 'unknown',
-            accent: accent,
-          });
-
-          const updatedWord = await this.wordModel
-            .findByIdAndUpdate(
-              wordId,
-              { audioFiles: audioFiles },
-              { new: true },
-            )
-            .populate('createdBy', 'username')
-            .populate('categoryId', 'name')
-            .exec();
-
-          if (!updatedWord) {
-            throw new NotFoundException(
-              `Mot avec l'ID ${wordId} non trouvé après mise à jour`,
-            );
-          }
-
-          // Enregistrer l'activité d'ajout audio
-          try {
-            await this.activityService.logAudioAdded(
-<<<<<<< HEAD
-              user._id,
-              wordId,
-              audioResult.url,
-              { 
-                wordTitle: word.word,
-                language: word.language,
-                fileSize: fileBuffer.length,
-                accent: accent
-=======
-              userId,
-              wordId,
-              audioFile.url,
-              { 
-                wordTitle: word.word,
-                language: word.language,
-                fileSize: audioFile.size,
-                duration: audioFile.duration
->>>>>>> 9d4f358c
-              }
-            );
-          } catch (error) {
-            console.warn('Failed to log audio addition activity:', error);
-          }
-
-          console.log('✅ === FIN addAudioFile ===');
-          return updatedWord;
-        } catch (error) {
-          console.error('❌ Erreur lors de l\'upload audio:', error);
-          throw new BadRequestException(
-            `Erreur lors de l'ajout du fichier audio: ${
-              error instanceof Error ? error.message : String(error)
-            }`,
-          );
-        }
-      },
-      'WordAudio',
-      user._id?.toString(),
-    );
-  }
-
-  /**
-   * Supprime un fichier audio d'un mot
-   * Ligne 1684-1748 dans WordsService original
-   */
-  async deleteAudioFile(wordId: string, accent: string, user: User): Promise<Word> {
-    return DatabaseErrorHandler.handleDeleteOperation(
-      async () => {
-        if (!Types.ObjectId.isValid(wordId)) {
-          throw new BadRequestException('ID de mot invalide');
-        }
-
-        const word = await this.wordModel.findById(wordId);
-        if (!word) {
-          throw new NotFoundException(`Mot avec l'ID ${wordId} non trouvé`);
-        }
-
-        // Vérifier les permissions
-        const canEdit = await this.wordPermissionService.canUserEditWord(word, user);
-        if (!canEdit) {
-          throw new BadRequestException(
-            "Vous n'avez pas la permission de supprimer ce fichier audio",
-          );
-        }
-
-        const audioFiles = new Map(word.audioFiles || new Map());
-        const audioFile = audioFiles.get(accent);
-
-        if (!audioFile) {
-          throw new NotFoundException(
-            `Fichier audio pour l'accent '${accent}' non trouvé`,
-          );
-        }
-
-        try {
-          // Supprimer le fichier de Cloudinary
-          if (audioFile.cloudinaryId) {
-            await this.audioService.deletePhoneticAudio(audioFile.cloudinaryId);
-          }
-
-          // Supprimer l'entrée de la Map
-          audioFiles.delete(accent);
-
-          // Mettre à jour le mot
-          const updatedWord = await this.wordModel
-            .findByIdAndUpdate(
-              wordId,
-              { audioFiles: audioFiles },
-              { new: true },
-            )
-            .populate('createdBy', 'username')
-            .populate('categoryId', 'name')
-            .exec();
-
-          if (!updatedWord) {
-            throw new NotFoundException(
-              `Mot avec l'ID ${wordId} non trouvé après mise à jour`,
-            );
-          }
-
-          // Enregistrer l'activité de suppression audio
-          try {
-            await this.activityService.logAudioDeleted(
-<<<<<<< HEAD
-              user._id,
-              wordId,
-              audioFile.url,
-=======
-              userId,
-              wordId,
-              existingAudio.url,
->>>>>>> 9d4f358c
-              { 
-                wordTitle: word.word,
-                language: word.language,
-                accent: accent,
-                reason: 'Suppression par utilisateur'
-              }
-            );
-          } catch (error) {
-            console.warn('Failed to log audio deletion activity:', error);
-          }
-
-          return updatedWord;
-        } catch (error) {
-          console.error('❌ Erreur lors de la suppression audio:', error);
-          throw new BadRequestException(
-            `Erreur lors de la suppression du fichier audio: ${
-              error instanceof Error ? error.message : String(error)
-            }`,
-          );
-        }
-      },
-      'WordAudio',
-      wordId,
-      user._id?.toString(),
-    );
-  }
-
-  /**
-   * Récupère tous les fichiers audio d'un mot
-   * Ligne 1753-1797 dans WordsService original
-   */
-  async getWordAudioFiles(wordId: string): Promise<{
-    wordId: string;
-    word: string;
-    language: string;
-    audioFiles: Array<{
-      accent: string;
-      url: string;
-      cloudinaryId: string;
-      language: string;
-    }>;
-    totalCount: number;
-  }> {
-    return DatabaseErrorHandler.handleFindOperation(
-      async () => {
-        if (!Types.ObjectId.isValid(wordId)) {
-          throw new BadRequestException('ID de mot invalide');
-        }
-
-        const word = await this.wordModel.findById(wordId).exec();
-        if (!word) {
-          throw new NotFoundException(`Mot avec l'ID ${wordId} non trouvé`);
-        }
-
-        const audioFilesArray = Array.from(word.audioFiles || new Map()).map(
-          ([accent, audioData]) => ({
-            accent,
-            url: audioData.url,
-            cloudinaryId: audioData.cloudinaryId,
-            language: audioData.language,
-          }),
-        );
-
-        return {
-          wordId: word._id.toString(),
-          word: word.word,
-          language: word.language || 'unknown',
-          audioFiles: audioFilesArray,
-          totalCount: audioFilesArray.length,
-        };
-      },
-      'WordAudio',
-      wordId,
-    );
-  }
-
-  /**
-   * Met à jour plusieurs fichiers audio en lot
-   * Ligne 1802-1901 dans WordsService original
-   */
-  async bulkUpdateAudioFiles(
-    wordId: string,
-    audioUpdates: Array<{
-      accent: string;
-      fileBuffer?: Buffer;
-      action: 'add' | 'update' | 'delete';
-    }>,
-    user: User,
-  ): Promise<Word> {
-    return DatabaseErrorHandler.handleUpdateOperation(
-      async () => {
-        if (!Types.ObjectId.isValid(wordId)) {
-          throw new BadRequestException('ID de mot invalide');
-        }
-
-        const word = await this.wordModel.findById(wordId);
-        if (!word) {
-          throw new NotFoundException(`Mot avec l'ID ${wordId} non trouvé`);
-        }
-
-        // Vérifier les permissions
-        const canEdit = await this.wordPermissionService.canUserEditWord(word, user);
-        if (!canEdit) {
-          throw new BadRequestException(
-            "Vous n'avez pas la permission de modifier les fichiers audio",
-          );
-        }
-
-        const audioFiles = new Map(word.audioFiles || new Map());
-        const results: Array<{ accent: string; status: string; error?: string }> = [];
-
-        for (const update of audioUpdates) {
-          try {
-            if (update.action === 'delete') {
-              const existingFile = audioFiles.get(update.accent);
-              if (existingFile?.cloudinaryId) {
-                await this.audioService.deletePhoneticAudio(existingFile.cloudinaryId);
-              }
-              audioFiles.delete(update.accent);
-              results.push({ accent: update.accent, status: 'deleted' });
-            } else if (update.action === 'add' || update.action === 'update') {
-              if (!update.fileBuffer) {
-                throw new BadRequestException('Buffer audio requis pour add/update');
-              }
-
-              // Supprimer l'ancien fichier si c'est une mise à jour
-              if (update.action === 'update') {
-                const existingFile = audioFiles.get(update.accent);
-                if (existingFile?.cloudinaryId) {
-                  await this.audioService.deletePhoneticAudio(existingFile.cloudinaryId);
-                }
-              }
-
-              const audioResult = await this.audioService.uploadPhoneticAudio(
-                word.word,
-                word.language || 'unknown',
-                update.fileBuffer,
-                update.accent,
-              );
-
-              audioFiles.set(update.accent, {
-                url: audioResult.url,
-                cloudinaryId: audioResult.cloudinaryId,
-                language: word.language || 'unknown',
-                accent: update.accent,
-              });
-
-              results.push({ accent: update.accent, status: update.action });
-            }
-          } catch (error) {
-            results.push({
-              accent: update.accent,
-              status: 'error',
-              error: error instanceof Error ? error.message : String(error),
-            });
-          }
-        }
-
-        // Mettre à jour le mot
-        const updatedWord = await this.wordModel
-          .findByIdAndUpdate(
-            wordId,
-            { audioFiles: audioFiles },
-            { new: true },
-          )
-          .populate('createdBy', 'username')
-          .populate('categoryId', 'name')
-          .exec();
-
-        if (!updatedWord) {
-          throw new NotFoundException(
-            `Mot avec l'ID ${wordId} non trouvé après mise à jour`,
-          );
-        }
-
-        // Enregistrer l'activité de mise à jour en bulk
-        try {
-          const successCount = results.filter(r => r.status !== 'error').length;
-          if (successCount > 0) {
-            await this.activityService.logAudioBulkUpdated(
-<<<<<<< HEAD
-              user._id,
-=======
-              userId,
->>>>>>> 9d4f358c
-              wordId,
-              'updated',
-              successCount,
-              { 
-                wordTitle: word.word,
-                language: word.language,
-                operations: results.map(r => ({ accent: r.accent, status: r.status }))
-              }
-            );
-          }
-        } catch (error) {
-          console.warn('Failed to log bulk audio update activity:', error);
-        }
-
-        return updatedWord;
-      },
-      'WordAudio',
-      wordId,
-      user._id?.toString(),
-    );
-  }
-
-  /**
-   * Récupère l'URL optimisée d'un fichier audio
-   * Ligne 1906-1955 dans WordsService original
-   */
-  async getOptimizedAudioUrl(
-    wordId: string,
-    accent: string,
-    options?: {
-      quality?: 'auto' | 'good' | 'best';
-      format?: 'mp3' | 'ogg' | 'wav';
-    },
-  ): Promise<{
-    url: string;
-    optimizedUrl: string;
-    format: string;
-    quality: string;
-  }> {
-    return DatabaseErrorHandler.handleFindOperation(
-      async () => {
-        if (!Types.ObjectId.isValid(wordId)) {
-          throw new BadRequestException('ID de mot invalide');
-        }
-
-        const word = await this.wordModel.findById(wordId).exec();
-        if (!word) {
-          throw new NotFoundException(`Mot avec l'ID ${wordId} non trouvé`);
-        }
-
-        const audioFiles = word.audioFiles || new Map();
-        const audioFile = audioFiles.get(accent);
-
-        if (!audioFile) {
-          throw new NotFoundException(
-            `Fichier audio pour l'accent '${accent}' non trouvé`,
-          );
-        }
-
-        const quality = options?.quality || 'auto';
-        const format = options?.format || 'mp3';
-
-        // Pour le moment, retourner l'URL de base (l'optimisation peut être ajoutée plus tard)
-        const optimizedUrl = audioFile.url;
-
-        return {
-          url: audioFile.url,
-          optimizedUrl,
-          format,
-          quality,
-        };
-      },
-      'WordAudio',
-      wordId,
-    );
-  }
-
-  /**
-   * Valide les fichiers audio d'un mot
-   * Ligne 1960-2040 dans WordsService original
-   */
-  async validateWordAudioFiles(wordId: string): Promise<{
-    wordId: string;
-    totalFiles: number;
-    validFiles: number;
-    invalidFiles: Array<{
-      accent: string;
-      issues: string[];
-    }>;
-    recommendations: string[];
-  }> {
-    return DatabaseErrorHandler.handleFindOperation(
-      async () => {
-        if (!Types.ObjectId.isValid(wordId)) {
-          throw new BadRequestException('ID de mot invalide');
-        }
-
-        const word = await this.wordModel.findById(wordId).exec();
-        if (!word) {
-          throw new NotFoundException(`Mot avec l'ID ${wordId} non trouvé`);
-        }
-
-        const audioFiles = Array.from(word.audioFiles || new Map());
-        const invalidFiles: Array<{ accent: string; issues: string[] }> = [];
-        const recommendations: string[] = [];
-        let validFiles = 0;
-
-        for (const [accent, audioData] of audioFiles) {
-          const issues: string[] = [];
-
-          // Vérifications basiques
-          if (!audioData.url) {
-            issues.push('URL manquante');
-          }
-
-          if (!audioData.cloudinaryId) {
-            issues.push('ID Cloudinary manquant');
-          }
-
-          // Vérifier l'accessibilité du fichier
-          try {
-            const response = await fetch(audioData.url, { method: 'HEAD' });
-            if (!response.ok) {
-              issues.push(`Fichier inaccessible (${response.status})`);
-            }
-          } catch {
-            issues.push('Erreur de réseau lors de la vérification');
-          }
-
-          if (issues.length > 0) {
-            invalidFiles.push({ accent, issues });
-          } else {
-            validFiles++;
-          }
-        }
-
-        // Générer des recommandations
-        if (audioFiles.length === 0) {
-          recommendations.push('Aucun fichier audio disponible. Envisagez d\'ajouter des prononciations.');
-        }
-
-        if (invalidFiles.length > 0) {
-          recommendations.push(`${invalidFiles.length} fichier(s) audio nécessitent une correction.`);
-        }
-
-        const defaultAccent = this.getDefaultAccentForLanguage(word.language || 'unknown');
-        if (!audioFiles.some(([accent]) => accent === defaultAccent)) {
-          recommendations.push(`Accent par défaut '${defaultAccent}' manquant pour cette langue.`);
-        }
-
-        return {
-          wordId: word._id.toString(),
-          totalFiles: audioFiles.length,
-          validFiles,
-          invalidFiles,
-          recommendations,
-        };
-      },
-      'WordAudio',
-      wordId,
-    );
-  }
-
-  /**
-   * Nettoie les fichiers audio orphelins
-   * Ligne 2045-2095 dans WordsService original
-   */
-  async cleanupOrphanedAudioFiles(wordId?: string): Promise<{
-    cleaned: number;
-    errors: string[];
-  }> {
-    return DatabaseErrorHandler.handleUpdateOperation(
-      async () => {
-        const errors: string[] = [];
-        const details: Array<{
-          wordId: string;
-          accent: string;
-          action: string;
-        }> = [];
-        let cleanedCount = 0;
-
-        const query = wordId ? { _id: wordId } : {};
-        const words = await this.wordModel.find(query).exec();
-
-        for (const word of words) {
-          const audioFiles = new Map(word.audioFiles || new Map());
-          const validAudioFiles = new Map();
-
-          for (const [accent, audioData] of audioFiles) {
-            try {
-              // Pour le moment, supposer que le fichier existe (la vérification peut être ajoutée plus tard)
-              const exists = true; // await this.audioService.checkAudioFileExists(audioData.cloudinaryId);
-              
-              if (exists) {
-                validAudioFiles.set(accent, audioData);
-              } else {
-                details.push({
-                  wordId: word._id.toString(),
-                  accent,
-                  action: 'removed_orphaned',
-                });
-                cleanedCount++;
-              }
-            } catch (error) {
-              errors.push(`Erreur vérification ${accent} pour mot ${word._id}: ${error}`);
-              // En cas d'erreur, on garde le fichier par sécurité
-              validAudioFiles.set(accent, audioData);
-            }
-          }
-
-          // Mettre à jour seulement si des changements sont nécessaires
-          if (validAudioFiles.size !== audioFiles.size) {
-            await this.wordModel.findByIdAndUpdate(
-              word._id,
-              { audioFiles: validAudioFiles },
-            );
-          }
-        }
-
-        return {
-          cleaned: cleanedCount,
-          errors,
-        };
-      },
-      'WordAudio',
-      wordId || 'all',
-    );
-  }
-
-  /**
-   * Récupère les statistiques des fichiers audio
-   * Ligne 2100-2175 dans WordsService original
-   */
-  async getAudioStatistics(): Promise<{
-    totalWords: number;
-    wordsWithAudio: number;
-    totalAudioFiles: number;
-    audioByLanguage: Record<string, number>;
-    audioByAccent: Record<string, number>;
-    averageAudioPerWord: number;
-  }> {
-    return DatabaseErrorHandler.handleAggregationOperation(
-      async () => {
-        const totalWords = await this.wordModel.countDocuments();
-        const wordsWithAudio = await this.wordModel.countDocuments({
-          audioFiles: { $exists: true, $ne: {} },
-        });
-
-        // Agrégation pour obtenir les statistiques détaillées
-        const audioStats = await this.wordModel.aggregate([
-          { $match: { audioFiles: { $exists: true, $ne: {} } } },
-          {
-            $project: {
-              language: 1,
-              audioCount: { $size: { $objectToArray: '$audioFiles' } },
-              audioAccents: {
-                $map: {
-                  input: { $objectToArray: '$audioFiles' },
-                  as: 'audio',
-                  in: '$$audio.k',
-                },
-              },
-            },
-          },
-          {
-            $group: {
-              _id: null,
-              totalAudioFiles: { $sum: '$audioCount' },
-              languageStats: {
-                $push: {
-                  language: '$language',
-                  count: '$audioCount',
-                },
-              },
-              allAccents: { $push: '$audioAccents' },
-            },
-          },
-        ]);
-
-        const stats = (audioStats[0] as any) || {
-          totalAudioFiles: 0,
-          languageStats: [],
-          allAccents: [],
-        };
-
-        // Traitement des statistiques par langue
-        const audioByLanguage: Record<string, number> = {};
-        for (const langStat of stats.languageStats) {
-          audioByLanguage[langStat.language] =
-            (audioByLanguage[langStat.language] || 0) + langStat.count;
-        }
-
-        // Traitement des statistiques par accent
-        const audioByAccent: Record<string, number> = {};
-        for (const accents of stats.allAccents) {
-          for (const accent of accents) {
-            audioByAccent[accent] = (audioByAccent[accent] || 0) + 1;
-          }
-        }
-
-        return {
-          totalWords,
-          wordsWithAudio,
-          totalAudioFiles: stats.totalAudioFiles,
-          audioByLanguage,
-          audioByAccent,
-          averageAudioPerWord:
-            wordsWithAudio > 0 ? stats.totalAudioFiles / wordsWithAudio : 0,
-        };
-      },
-      'WordAudio',
-      'statistics',
-    );
-  }
-
-  /**
-   * Détermine l'accent par défaut basé sur la langue
-   * Ligne 578-589 dans WordsService original
-   */
-  getDefaultAccentForLanguage(language: string): string {
-    const defaultAccents: Record<string, string> = {
-      fr: 'fr-fr',
-      en: 'en-us',
-      es: 'es-es',
-      de: 'de-de',
-      it: 'it-it',
-      pt: 'pt-br',
-    };
-
-    return defaultAccents[language] || 'standard';
-  }
-
-  /**
-   * Met à jour un mot avec des fichiers audio
-   * Utilisé par WordsService pour l'intégration
-   */
-  async updateWordWithAudio(
-    wordId: string,
-    audioFile: Buffer,
-    language: string,
-    user: User,
-  ): Promise<Word> {
-    const defaultAccent = this.getDefaultAccentForLanguage(language);
-    return this.addAudioFile(wordId, defaultAccent, audioFile, user);
-  }
+import {
+  Injectable,
+  NotFoundException,
+  BadRequestException,
+  Logger,
+} from '@nestjs/common';
+import { InjectModel } from '@nestjs/mongoose';
+import { Model, Types } from 'mongoose';
+import { Word, WordDocument } from '../../schemas/word.schema';
+import { User } from '../../../users/schemas/user.schema';
+import { AudioService } from '../audio.service';
+import { ActivityService } from '../../../common/services/activity.service';
+import { WordPermissionService } from './word-permission.service';
+import { DatabaseErrorHandler } from '../../../common/utils/database-error-handler.util';
+
+/**
+ * Service spécialisé pour la gestion des fichiers audio des mots
+ * PHASE 2 - ÉTAPE 2 : Extraction responsabilités audio
+ */
+@Injectable()
+export class WordAudioService {
+  private readonly logger = new Logger(WordAudioService.name);
+
+  constructor(
+    @InjectModel(Word.name) private wordModel: Model<WordDocument>,
+    private audioService: AudioService,
+    private activityService: ActivityService,
+    private wordPermissionService: WordPermissionService,
+  ) {}
+
+  /**
+   * Ajoute un fichier audio à un mot existant
+   * Ligne 856-972 dans WordsService original
+   */
+  async addAudioFile(
+    wordId: string,
+    accent: string,
+    fileBuffer: Buffer,
+    user: User,
+  ): Promise<Word> {
+    return DatabaseErrorHandler.handleCreateOperation(
+      async () => {
+        console.log('🎵 === DEBUT addAudioFile ===');
+        console.log('📋 Paramètres:', {
+          wordId: wordId,
+          accent: accent,
+          bufferSize: fileBuffer.length,
+          userId: user._id,
+        });
+
+        if (!Types.ObjectId.isValid(wordId)) {
+          throw new BadRequestException('ID de mot invalide');
+        }
+
+        const word = await this.wordModel.findById(wordId);
+        if (!word) {
+          throw new NotFoundException(`Mot avec l'ID ${wordId} non trouvé`);
+        }
+
+        console.log('📝 Mot trouvé:', {
+          word: word.word,
+          language: word.language,
+          existingAudioFiles: Object.keys(word.audioFiles || {}).length,
+        });
+
+        // Vérifier les permissions
+        const canAddAudio = await this.wordPermissionService.canUserAddAudio(word, user);
+        if (!canAddAudio) {
+          throw new BadRequestException(
+            "Vous n'avez pas la permission d'ajouter un fichier audio à ce mot",
+          );
+        }
+
+        try {
+          console.log('🚀 Appel uploadPhoneticAudio...');
+
+          // Essayer de détecter le type MIME à partir de la signature
+          let detectedMimeType: string | undefined;
+          const signature = fileBuffer.slice(0, 12).toString('hex').toLowerCase();
+
+          // Signatures pour les formats audio courants
+          if (signature.startsWith('fff3') || signature.startsWith('fff2')) {
+            detectedMimeType = 'audio/mpeg';
+          } else if (signature.startsWith('4f676753')) {
+            detectedMimeType = 'audio/ogg';
+          } else if (signature.startsWith('52494646')) {
+            detectedMimeType = 'audio/wav';
+          } else if (signature.startsWith('664c6143')) {
+            detectedMimeType = 'audio/flac';
+          }
+
+          console.log('🔍 Type MIME détecté:', detectedMimeType);
+
+          const audioResult = await this.audioService.uploadPhoneticAudio(
+            word.word,
+            word.language || 'unknown',
+            fileBuffer,
+            accent,
+            detectedMimeType,
+          );
+
+          console.log('✅ Upload réussi:', audioResult);
+
+          // Mettre à jour le mot avec le nouveau fichier audio
+          const audioFiles = new Map(word.audioFiles || new Map());
+          audioFiles.set(accent, {
+            url: audioResult.url,
+            cloudinaryId: audioResult.cloudinaryId,
+            language: word.language || 'unknown',
+            accent: accent,
+          });
+
+          const updatedWord = await this.wordModel
+            .findByIdAndUpdate(
+              wordId,
+              { audioFiles: audioFiles },
+              { new: true },
+            )
+            .populate('createdBy', 'username')
+            .populate('categoryId', 'name')
+            .exec();
+
+          if (!updatedWord) {
+            throw new NotFoundException(
+              `Mot avec l'ID ${wordId} non trouvé après mise à jour`,
+            );
+          }
+
+          // Enregistrer l'activité d'ajout audio
+          try {
+            await this.activityService.logAudioAdded(
+              user._id,
+              wordId,
+              audioResult.url,
+              { 
+                wordTitle: word.word,
+                language: word.language,
+                fileSize: fileBuffer.length,
+                accent: accent,
+                duration: audioFile.duration
+              }
+            );
+          } catch (error) {
+            console.warn('Failed to log audio addition activity:', error);
+          }
+
+          console.log('✅ === FIN addAudioFile ===');
+          return updatedWord;
+        } catch (error) {
+          console.error('❌ Erreur lors de l\'upload audio:', error);
+          throw new BadRequestException(
+            `Erreur lors de l'ajout du fichier audio: ${
+              error instanceof Error ? error.message : String(error)
+            }`,
+          );
+        }
+      },
+      'WordAudio',
+      user._id?.toString(),
+    );
+  }
+
+  /**
+   * Supprime un fichier audio d'un mot
+   * Ligne 1684-1748 dans WordsService original
+   */
+  async deleteAudioFile(wordId: string, accent: string, user: User): Promise<Word> {
+    return DatabaseErrorHandler.handleDeleteOperation(
+      async () => {
+        if (!Types.ObjectId.isValid(wordId)) {
+          throw new BadRequestException('ID de mot invalide');
+        }
+
+        const word = await this.wordModel.findById(wordId);
+        if (!word) {
+          throw new NotFoundException(`Mot avec l'ID ${wordId} non trouvé`);
+        }
+
+        // Vérifier les permissions
+        const canEdit = await this.wordPermissionService.canUserEditWord(word, user);
+        if (!canEdit) {
+          throw new BadRequestException(
+            "Vous n'avez pas la permission de supprimer ce fichier audio",
+          );
+        }
+
+        const audioFiles = new Map(word.audioFiles || new Map());
+        const audioFile = audioFiles.get(accent);
+
+        if (!audioFile) {
+          throw new NotFoundException(
+            `Fichier audio pour l'accent '${accent}' non trouvé`,
+          );
+        }
+
+        try {
+          // Supprimer le fichier de Cloudinary
+          if (audioFile.cloudinaryId) {
+            await this.audioService.deletePhoneticAudio(audioFile.cloudinaryId);
+          }
+
+          // Supprimer l'entrée de la Map
+          audioFiles.delete(accent);
+
+          // Mettre à jour le mot
+          const updatedWord = await this.wordModel
+            .findByIdAndUpdate(
+              wordId,
+              { audioFiles: audioFiles },
+              { new: true },
+            )
+            .populate('createdBy', 'username')
+            .populate('categoryId', 'name')
+            .exec();
+
+          if (!updatedWord) {
+            throw new NotFoundException(
+              `Mot avec l'ID ${wordId} non trouvé après mise à jour`,
+            );
+          }
+
+          // Enregistrer l'activité de suppression audio
+          try {
+            await this.activityService.logAudioDeleted(
+              user._id,
+              wordId,
+              audioFile.url,
+              { 
+                wordTitle: word.word,
+                language: word.language,
+                accent: accent,
+                reason: 'Suppression par utilisateur'
+              }
+            );
+          } catch (error) {
+            console.warn('Failed to log audio deletion activity:', error);
+          }
+
+          return updatedWord;
+        } catch (error) {
+          console.error('❌ Erreur lors de la suppression audio:', error);
+          throw new BadRequestException(
+            `Erreur lors de la suppression du fichier audio: ${
+              error instanceof Error ? error.message : String(error)
+            }`,
+          );
+        }
+      },
+      'WordAudio',
+      wordId,
+      user._id?.toString(),
+    );
+  }
+
+  /**
+   * Récupère tous les fichiers audio d'un mot
+   * Ligne 1753-1797 dans WordsService original
+   */
+  async getWordAudioFiles(wordId: string): Promise<{
+    wordId: string;
+    word: string;
+    language: string;
+    audioFiles: Array<{
+      accent: string;
+      url: string;
+      cloudinaryId: string;
+      language: string;
+    }>;
+    totalCount: number;
+  }> {
+    return DatabaseErrorHandler.handleFindOperation(
+      async () => {
+        if (!Types.ObjectId.isValid(wordId)) {
+          throw new BadRequestException('ID de mot invalide');
+        }
+
+        const word = await this.wordModel.findById(wordId).exec();
+        if (!word) {
+          throw new NotFoundException(`Mot avec l'ID ${wordId} non trouvé`);
+        }
+
+        const audioFilesArray = Array.from(word.audioFiles || new Map()).map(
+          ([accent, audioData]) => ({
+            accent,
+            url: audioData.url,
+            cloudinaryId: audioData.cloudinaryId,
+            language: audioData.language,
+          }),
+        );
+
+        return {
+          wordId: word._id.toString(),
+          word: word.word,
+          language: word.language || 'unknown',
+          audioFiles: audioFilesArray,
+          totalCount: audioFilesArray.length,
+        };
+      },
+      'WordAudio',
+      wordId,
+    );
+  }
+
+  /**
+   * Met à jour plusieurs fichiers audio en lot
+   * Ligne 1802-1901 dans WordsService original
+   */
+  async bulkUpdateAudioFiles(
+    wordId: string,
+    audioUpdates: Array<{
+      accent: string;
+      fileBuffer?: Buffer;
+      action: 'add' | 'update' | 'delete';
+    }>,
+    user: User,
+  ): Promise<Word> {
+    return DatabaseErrorHandler.handleUpdateOperation(
+      async () => {
+        if (!Types.ObjectId.isValid(wordId)) {
+          throw new BadRequestException('ID de mot invalide');
+        }
+
+        const word = await this.wordModel.findById(wordId);
+        if (!word) {
+          throw new NotFoundException(`Mot avec l'ID ${wordId} non trouvé`);
+        }
+
+        // Vérifier les permissions
+        const canEdit = await this.wordPermissionService.canUserEditWord(word, user);
+        if (!canEdit) {
+          throw new BadRequestException(
+            "Vous n'avez pas la permission de modifier les fichiers audio",
+          );
+        }
+
+        const audioFiles = new Map(word.audioFiles || new Map());
+        const results: Array<{ accent: string; status: string; error?: string }> = [];
+
+        for (const update of audioUpdates) {
+          try {
+            if (update.action === 'delete') {
+              const existingFile = audioFiles.get(update.accent);
+              if (existingFile?.cloudinaryId) {
+                await this.audioService.deletePhoneticAudio(existingFile.cloudinaryId);
+              }
+              audioFiles.delete(update.accent);
+              results.push({ accent: update.accent, status: 'deleted' });
+            } else if (update.action === 'add' || update.action === 'update') {
+              if (!update.fileBuffer) {
+                throw new BadRequestException('Buffer audio requis pour add/update');
+              }
+
+              // Supprimer l'ancien fichier si c'est une mise à jour
+              if (update.action === 'update') {
+                const existingFile = audioFiles.get(update.accent);
+                if (existingFile?.cloudinaryId) {
+                  await this.audioService.deletePhoneticAudio(existingFile.cloudinaryId);
+                }
+              }
+
+              const audioResult = await this.audioService.uploadPhoneticAudio(
+                word.word,
+                word.language || 'unknown',
+                update.fileBuffer,
+                update.accent,
+              );
+
+              audioFiles.set(update.accent, {
+                url: audioResult.url,
+                cloudinaryId: audioResult.cloudinaryId,
+                language: word.language || 'unknown',
+                accent: update.accent,
+              });
+
+              results.push({ accent: update.accent, status: update.action });
+            }
+          } catch (error) {
+            results.push({
+              accent: update.accent,
+              status: 'error',
+              error: error instanceof Error ? error.message : String(error),
+            });
+          }
+        }
+
+        // Mettre à jour le mot
+        const updatedWord = await this.wordModel
+          .findByIdAndUpdate(
+            wordId,
+            { audioFiles: audioFiles },
+            { new: true },
+          )
+          .populate('createdBy', 'username')
+          .populate('categoryId', 'name')
+          .exec();
+
+        if (!updatedWord) {
+          throw new NotFoundException(
+            `Mot avec l'ID ${wordId} non trouvé après mise à jour`,
+          );
+        }
+
+        // Enregistrer l'activité de mise à jour en bulk
+        try {
+          const successCount = results.filter(r => r.status !== 'error').length;
+          if (successCount > 0) {
+            await this.activityService.logAudioBulkUpdated(
+              user._id,
+              wordId,
+              'updated',
+              successCount,
+              { 
+                wordTitle: word.word,
+                language: word.language,
+                operations: results.map(r => ({ accent: r.accent, status: r.status }))
+              }
+            );
+          }
+        } catch (error) {
+          console.warn('Failed to log bulk audio update activity:', error);
+        }
+
+        return updatedWord;
+      },
+      'WordAudio',
+      wordId,
+      user._id?.toString(),
+    );
+  }
+
+  /**
+   * Récupère l'URL optimisée d'un fichier audio
+   * Ligne 1906-1955 dans WordsService original
+   */
+  async getOptimizedAudioUrl(
+    wordId: string,
+    accent: string,
+    options?: {
+      quality?: 'auto' | 'good' | 'best';
+      format?: 'mp3' | 'ogg' | 'wav';
+    },
+  ): Promise<{
+    url: string;
+    optimizedUrl: string;
+    format: string;
+    quality: string;
+  }> {
+    return DatabaseErrorHandler.handleFindOperation(
+      async () => {
+        if (!Types.ObjectId.isValid(wordId)) {
+          throw new BadRequestException('ID de mot invalide');
+        }
+
+        const word = await this.wordModel.findById(wordId).exec();
+        if (!word) {
+          throw new NotFoundException(`Mot avec l'ID ${wordId} non trouvé`);
+        }
+
+        const audioFiles = word.audioFiles || new Map();
+        const audioFile = audioFiles.get(accent);
+
+        if (!audioFile) {
+          throw new NotFoundException(
+            `Fichier audio pour l'accent '${accent}' non trouvé`,
+          );
+        }
+
+        const quality = options?.quality || 'auto';
+        const format = options?.format || 'mp3';
+
+        // Pour le moment, retourner l'URL de base (l'optimisation peut être ajoutée plus tard)
+        const optimizedUrl = audioFile.url;
+
+        return {
+          url: audioFile.url,
+          optimizedUrl,
+          format,
+          quality,
+        };
+      },
+      'WordAudio',
+      wordId,
+    );
+  }
+
+  /**
+   * Valide les fichiers audio d'un mot
+   * Ligne 1960-2040 dans WordsService original
+   */
+  async validateWordAudioFiles(wordId: string): Promise<{
+    wordId: string;
+    totalFiles: number;
+    validFiles: number;
+    invalidFiles: Array<{
+      accent: string;
+      issues: string[];
+    }>;
+    recommendations: string[];
+  }> {
+    return DatabaseErrorHandler.handleFindOperation(
+      async () => {
+        if (!Types.ObjectId.isValid(wordId)) {
+          throw new BadRequestException('ID de mot invalide');
+        }
+
+        const word = await this.wordModel.findById(wordId).exec();
+        if (!word) {
+          throw new NotFoundException(`Mot avec l'ID ${wordId} non trouvé`);
+        }
+
+        const audioFiles = Array.from(word.audioFiles || new Map());
+        const invalidFiles: Array<{ accent: string; issues: string[] }> = [];
+        const recommendations: string[] = [];
+        let validFiles = 0;
+
+        for (const [accent, audioData] of audioFiles) {
+          const issues: string[] = [];
+
+          // Vérifications basiques
+          if (!audioData.url) {
+            issues.push('URL manquante');
+          }
+
+          if (!audioData.cloudinaryId) {
+            issues.push('ID Cloudinary manquant');
+          }
+
+          // Vérifier l'accessibilité du fichier
+          try {
+            const response = await fetch(audioData.url, { method: 'HEAD' });
+            if (!response.ok) {
+              issues.push(`Fichier inaccessible (${response.status})`);
+            }
+          } catch {
+            issues.push('Erreur de réseau lors de la vérification');
+          }
+
+          if (issues.length > 0) {
+            invalidFiles.push({ accent, issues });
+          } else {
+            validFiles++;
+          }
+        }
+
+        // Générer des recommandations
+        if (audioFiles.length === 0) {
+          recommendations.push('Aucun fichier audio disponible. Envisagez d\'ajouter des prononciations.');
+        }
+
+        if (invalidFiles.length > 0) {
+          recommendations.push(`${invalidFiles.length} fichier(s) audio nécessitent une correction.`);
+        }
+
+        const defaultAccent = this.getDefaultAccentForLanguage(word.language || 'unknown');
+        if (!audioFiles.some(([accent]) => accent === defaultAccent)) {
+          recommendations.push(`Accent par défaut '${defaultAccent}' manquant pour cette langue.`);
+        }
+
+        return {
+          wordId: word._id.toString(),
+          totalFiles: audioFiles.length,
+          validFiles,
+          invalidFiles,
+          recommendations,
+        };
+      },
+      'WordAudio',
+      wordId,
+    );
+  }
+
+  /**
+   * Nettoie les fichiers audio orphelins
+   * Ligne 2045-2095 dans WordsService original
+   */
+  async cleanupOrphanedAudioFiles(wordId?: string): Promise<{
+    cleaned: number;
+    errors: string[];
+  }> {
+    return DatabaseErrorHandler.handleUpdateOperation(
+      async () => {
+        const errors: string[] = [];
+        const details: Array<{
+          wordId: string;
+          accent: string;
+          action: string;
+        }> = [];
+        let cleanedCount = 0;
+
+        const query = wordId ? { _id: wordId } : {};
+        const words = await this.wordModel.find(query).exec();
+
+        for (const word of words) {
+          const audioFiles = new Map(word.audioFiles || new Map());
+          const validAudioFiles = new Map();
+
+          for (const [accent, audioData] of audioFiles) {
+            try {
+              // Pour le moment, supposer que le fichier existe (la vérification peut être ajoutée plus tard)
+              const exists = true; // await this.audioService.checkAudioFileExists(audioData.cloudinaryId);
+              
+              if (exists) {
+                validAudioFiles.set(accent, audioData);
+              } else {
+                details.push({
+                  wordId: word._id.toString(),
+                  accent,
+                  action: 'removed_orphaned',
+                });
+                cleanedCount++;
+              }
+            } catch (error) {
+              errors.push(`Erreur vérification ${accent} pour mot ${word._id}: ${error}`);
+              // En cas d'erreur, on garde le fichier par sécurité
+              validAudioFiles.set(accent, audioData);
+            }
+          }
+
+          // Mettre à jour seulement si des changements sont nécessaires
+          if (validAudioFiles.size !== audioFiles.size) {
+            await this.wordModel.findByIdAndUpdate(
+              word._id,
+              { audioFiles: validAudioFiles },
+            );
+          }
+        }
+
+        return {
+          cleaned: cleanedCount,
+          errors,
+        };
+      },
+      'WordAudio',
+      wordId || 'all',
+    );
+  }
+
+  /**
+   * Récupère les statistiques des fichiers audio
+   * Ligne 2100-2175 dans WordsService original
+   */
+  async getAudioStatistics(): Promise<{
+    totalWords: number;
+    wordsWithAudio: number;
+    totalAudioFiles: number;
+    audioByLanguage: Record<string, number>;
+    audioByAccent: Record<string, number>;
+    averageAudioPerWord: number;
+  }> {
+    return DatabaseErrorHandler.handleAggregationOperation(
+      async () => {
+        const totalWords = await this.wordModel.countDocuments();
+        const wordsWithAudio = await this.wordModel.countDocuments({
+          audioFiles: { $exists: true, $ne: {} },
+        });
+
+        // Agrégation pour obtenir les statistiques détaillées
+        const audioStats = await this.wordModel.aggregate([
+          { $match: { audioFiles: { $exists: true, $ne: {} } } },
+          {
+            $project: {
+              language: 1,
+              audioCount: { $size: { $objectToArray: '$audioFiles' } },
+              audioAccents: {
+                $map: {
+                  input: { $objectToArray: '$audioFiles' },
+                  as: 'audio',
+                  in: '$$audio.k',
+                },
+              },
+            },
+          },
+          {
+            $group: {
+              _id: null,
+              totalAudioFiles: { $sum: '$audioCount' },
+              languageStats: {
+                $push: {
+                  language: '$language',
+                  count: '$audioCount',
+                },
+              },
+              allAccents: { $push: '$audioAccents' },
+            },
+          },
+        ]);
+
+        const stats = (audioStats[0] as any) || {
+          totalAudioFiles: 0,
+          languageStats: [],
+          allAccents: [],
+        };
+
+        // Traitement des statistiques par langue
+        const audioByLanguage: Record<string, number> = {};
+        for (const langStat of stats.languageStats) {
+          audioByLanguage[langStat.language] =
+            (audioByLanguage[langStat.language] || 0) + langStat.count;
+        }
+
+        // Traitement des statistiques par accent
+        const audioByAccent: Record<string, number> = {};
+        for (const accents of stats.allAccents) {
+          for (const accent of accents) {
+            audioByAccent[accent] = (audioByAccent[accent] || 0) + 1;
+          }
+        }
+
+        return {
+          totalWords,
+          wordsWithAudio,
+          totalAudioFiles: stats.totalAudioFiles,
+          audioByLanguage,
+          audioByAccent,
+          averageAudioPerWord:
+            wordsWithAudio > 0 ? stats.totalAudioFiles / wordsWithAudio : 0,
+        };
+      },
+      'WordAudio',
+      'statistics',
+    );
+  }
+
+  /**
+   * Détermine l'accent par défaut basé sur la langue
+   * Ligne 578-589 dans WordsService original
+   */
+  getDefaultAccentForLanguage(language: string): string {
+    const defaultAccents: Record<string, string> = {
+      fr: 'fr-fr',
+      en: 'en-us',
+      es: 'es-es',
+      de: 'de-de',
+      it: 'it-it',
+      pt: 'pt-br',
+    };
+
+    return defaultAccents[language] || 'standard';
+  }
+
+  /**
+   * Met à jour un mot avec des fichiers audio
+   * Utilisé par WordsService pour l'intégration
+   */
+  async updateWordWithAudio(
+    wordId: string,
+    audioFile: Buffer,
+    language: string,
+    user: User,
+  ): Promise<Word> {
+    const defaultAccent = this.getDefaultAccentForLanguage(language);
+    return this.addAudioFile(wordId, defaultAccent, audioFile, user);
+  }
 }