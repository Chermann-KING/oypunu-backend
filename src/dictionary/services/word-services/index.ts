--- conflicted
+++ resolved
@@ -1,18 +1,14 @@
-/**
- * Index des services pour les mots
- * PHASE 1-2 - Refactoring WordsService
- */
-
-// Phase 1 - Services utilitaires
-export { WordValidationService } from './word-validation.service';
-export { WordPermissionService } from './word-permission.service';
-
-// Phase 2 - Services spécialisés
-<<<<<<< HEAD
-export { WordAudioService } from './word-audio.service';
-
-// Phase 3 - Service favoris (en cours)
-export { WordFavoriteService } from './word-favorite.service';
-=======
-export { WordAudioService } from './word-audio.service';
->>>>>>> 04217977
+/**
+ * Index des services pour les mots
+ * PHASE 1-2 - Refactoring WordsService
+ */
+
+// Phase 1 - Services utilitaires
+export { WordValidationService } from './word-validation.service';
+export { WordPermissionService } from './word-permission.service';
+
+// Phase 2 - Services spécialisés
+export { WordAudioService } from './word-audio.service';
+
+// Phase 3 - Service favoris (en cours)
+export { WordFavoriteService } from './word-favorite.service';