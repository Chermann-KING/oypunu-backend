--- conflicted
+++ resolved
@@ -7,24 +7,18 @@
 import { RateLimitMiddleware } from './middleware/rate-limit.middleware';
 import { RateLimitGuard, QuotaIncrementInterceptor } from './guards/rate-limit.guard';
 import { RepositoriesModule } from '../repositories/repositories.module';
-<<<<<<< HEAD
-=======
 import { User, UserSchema } from '../users/schemas/user.schema';
 import { Language, LanguageSchema } from '../languages/schemas/language.schema';
->>>>>>> 684fe7ca
 import { SecurityModule } from '../auth/security/security.module';
 
 @Module({
   imports: [
     RepositoriesModule,
     SecurityModule,
-<<<<<<< HEAD
-=======
     MongooseModule.forFeature([
       { name: User.name, schema: UserSchema },
       { name: Language.name, schema: LanguageSchema }
     ])
->>>>>>> 684fe7ca
   ],
   controllers: [ActivityController],
   providers: [
