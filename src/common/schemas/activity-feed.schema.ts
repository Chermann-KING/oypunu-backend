--- conflicted
+++ resolved
@@ -29,10 +29,8 @@
   COMMUNITY_CREATED = 'community_created',
   XP_GAINED = 'xp_gained',
   ACHIEVEMENT_UNLOCKED = 'achievement_unlocked',
-<<<<<<< HEAD
   WORD_VOTED = 'word_voted',
-=======
->>>>>>> 9d4f358c
+
 }
 
 export enum EntityType {
